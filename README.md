<<<<<<< HEAD
# Trading Analysis Platform
=======
 Trading Analysis Platform
>>>>>>> 6f9d248b

## Introduction

The Trading Analysis Platform is a Streamlit-based web application designed for interactive financial analysis. It empowers users to load historical stock data, visualize price movements with candlestick charts, apply various technical indicators (both built-in and custom-developed), and leverage machine learning models to generate trading signals.

## Prerequisites

Before you begin, ensure you have the following installed:

*   **Python:** Version 3.9 or newer is recommended. You can verify your Python version by running `python --version`. Compatibility with specific libraries can be checked against the versions listed in `requirements.txt`.
*   **pip:** Python's package installer, which usually comes with Python. You can verify by running `pip --version`.

## Installation

1.  **Clone the Repository:**
    ```bash
    git clone <repository_url> # Replace <repository_url> with the actual URL
    cd <repository_directory_name>
    ```

2.  **Create a Virtual Environment (Recommended):**
    This isolates project dependencies.
    ```bash
    python -m venv venv
    ```
    Activate the environment:
    *   On Windows: `.\venv\Scripts\activate`
    *   On macOS/Linux: `source venv/bin/activate`

3.  **Install Dependencies:**
    Install all required packages using the `requirements.txt` file.
    ```bash
    pip install -r requirements.txt
    ```

## Running the Application

Once the installation is complete, you can run the Trading Analysis Platform using Streamlit:

```bash
streamlit run src/app.py
```

This command will typically open the application automatically in your default web browser. If not, your console will display a local URL (e.g., `http://localhost:8501`) that you can navigate to.

## Features Overview

*   **Data Loading:**
    *   Fetch historical stock data for any ticker symbol supported by Yahoo Finance.
    *   Select various time periods for analysis (e.g., "1mo", "1y", "max").
    *   Utilizes caching for faster subsequent loads.
*   **Interactive Candlestick Charts:**
    *   Displays OHLC (Open, High, Low, Close) price data.
    *   Includes trading volume visualization.
*   **Built-in RSI Indicator:**
    *   Calculate and plot the Relative Strength Index (RSI).
    *   Adjustable period for RSI calculation directly from the UI.
*   **Custom Technical Indicators:**
    *   Dynamically discovers and loads custom indicator plugins from the `src/indicators/` directory.
    *   Supports user-configurable parameters for each custom indicator via the UI.
    *   Calculated indicator values are plotted on the main chart or as separate subplots if necessary.
*   **Machine Learning Integration:**
    *   Load a pre-trained LSTM (Long Short-Term Memory) model to generate buy/sell trading signals based on price action. The default model is `models/lstm_model_v1.pth`.
    *   Option to trigger the training of a new ML model directly from the UI. The current training script (`src/ml/train.py`) is configured for SPY ticker data by default.
*   **Interactive User Interface:**
    *   Built with Streamlit for a responsive and user-friendly experience.
    *   A sidebar provides easy access to controls for data loading, indicator configuration, and ML operations.

## Project Structure

A brief overview of key directories within the project:

*   `src/`: Contains the main source code for the application.
    *   `app.py`: The main Streamlit application script.
    *   `core/`: Core logic for data management, indicator calculation, and custom indicator discovery.
    *   `charts/`: Modules related to plot generation (e.g., candlestick charts).
    *   `indicators/`: Directory for custom technical indicator plugin modules. New indicators placed here are auto-discovered.
    *   `ml/`: Machine learning components, including model definitions (`models/`), training scripts (`train.py`), and prediction logic (`predict.py`).
*   `data/`:
    *   `cache/`: Stores cached financial data to speed up loading times.
*   `models/`: Default location for trained machine learning model files (e.g., `.pth` files).
*   `tests/`: Contains unit tests for various parts of the application.
*   `requirements.txt`: Lists all Python dependencies for the project.
*   `README.md`: This file – providing an overview and instructions for the project.

This structure helps in organizing the codebase and separating concerns, making it easier to navigate and maintain.<|MERGE_RESOLUTION|>--- conflicted
+++ resolved
@@ -1,8 +1,5 @@
-<<<<<<< HEAD
-# Trading Analysis Platform
-=======
+
  Trading Analysis Platform
->>>>>>> 6f9d248b
 
 ## Introduction
 
